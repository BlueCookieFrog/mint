--- conflicted
+++ resolved
@@ -482,11 +482,7 @@
                 }
 
                 if let Some(info) = &info {
-<<<<<<< HEAD
                     let combo = egui::ComboBox::from_id_salt(row_index)
-=======
-                    let combo = egui::ComboBox::from_id_source(row_index)
->>>>>>> 7eb74a3a
                         .selected_text(
                             self.state
                                 .store
@@ -555,11 +551,7 @@
                                     }
                                 })
                                 .update_while_editing(false)
-<<<<<<< HEAD
                                 .range(RangeInclusive::new(-999, 999)),
-=======
-                                .clamp_range(RangeInclusive::new(-999, 999)),
->>>>>>> 7eb74a3a
                         )
                         .on_hover_text_at_pointer(
                             "Load Priority\nIn case of asset conflict, mods with higher priority take precedent.\nCan have duplicate values.",
@@ -1981,7 +1973,6 @@
                                 ui.output_mut(|o| o.copied_text = mods);
                             }
 
-<<<<<<< HEAD
                             // TODO: find better icon, flesh out multiple-view usage, fix GUI locking
                             // PONDER What was the idea behind this?
                             // Opens separate window, within main window borders, with the list of mods in selected profile
@@ -1995,21 +1986,6 @@
                             }
                             */
                         };
-=======
-                // TODO: find better icon, flesh out multiple-view usage, fix GUI locking
-                // PONDER What was the idea behind this?
-                // Opens separate window, within main window borders, with the list of mods in selected profile
-                /*
-                if ui
-                    .button("pop out")
-                    .on_hover_text_at_pointer("pop out")
-                    .clicked()
-                {
-                    self.open_profiles.insert(mod_data.active_profile.clone());
-                }
-                */
-            };
->>>>>>> 7eb74a3a
 
                         if named_combobox::ui(
                             ui,
@@ -2022,48 +1998,10 @@
 
                         ui.separator();
 
-<<<<<<< HEAD
                         ui.with_layout(egui::Layout::right_to_left(Align::TOP), |ui| {
                             if self.resolve_mod_rid.is_some() {
                                 ui.spinner();
                             }
-=======
-            ui.with_layout(egui::Layout::right_to_left(Align::TOP), |ui| {
-                if self.resolve_mod_rid.is_some() {
-                    ui.spinner();
-                }
-
-                egui::ScrollArea::vertical()
-                .max_height(300.0)
-                .show(ui, |ui|{
-                    ui.with_layout(ui.layout().with_main_justify(true), |ui| {
-                        // define multiline layouter to be able to show multiple lines in a single line widget
-                        let font_id = FontSelection::default().resolve(ui.style());
-                        let text_color = ui.visuals().widgets.inactive.text_color();
-                        let mut multiline_layouter = move |ui: &Ui, text: &str, wrap_width: f32| {
-                            let layout_job = LayoutJob::simple(
-                                text.to_string(),
-                                font_id.clone(),
-                                text_color,
-                                wrap_width,
-                            );
-                            ui.fonts(|f| f.layout_job(layout_job))
-                        };
-
-                        let resolve = ui.add_enabled(
-                            self.resolve_mod_rid.is_none(),
-                            egui::TextEdit::singleline(&mut self.resolve_mod)
-                                .layouter(&mut multiline_layouter)
-                                .hint_text("Add mod..."),
-                        );
-                        if is_committed(&resolve) {
-                            message::ResolveMods::send(self, ctx, self.parse_mods(), false);
-                            self.problematic_mod_id = None;
-                        }
-                    });
-                });
-            });
->>>>>>> 7eb74a3a
 
                             egui::ScrollArea::vertical()
                             .max_height(300.0)
@@ -2163,47 +2101,11 @@
                             }
                         });
 
-<<<<<<< HEAD
                         ui.horizontal(|ui| {
-=======
-                let mut text_edit = egui::TextEdit::singleline(search_string).hint_text("Search");
-                if !any_matches {
-                    text_edit = text_edit.text_color(ui.visuals().error_fg_color);
-                }
-                let res = ui
-                    .child_ui(ui.max_rect(), egui::Layout::bottom_up(Align::RIGHT))
-                    .add(text_edit);
-                if res.changed() {
-                    self.scroll_to_match = true;
-                }
-                if res.lost_focus()
-                    && ui.input(|i| {
-                        i.key_pressed(egui::Key::Enter) || i.key_pressed(egui::Key::Escape)
-                    })
-                {
-                    *search_string = String::new();
-                    self.scroll_to_match = false;
-                } else if self.focus_search {
-                    res.request_focus();
-                    self.focus_search = false;
-                }
-            });
-
-            ui.horizontal(|ui| {
-
-                ui.label("Display: ");
-                ui.checkbox(&mut self.show_version_combo, "Version select");
-                ui.checkbox(&mut self.show_copy_url, "Copy URL");
-                ui.checkbox(&mut self.show_mod_type_tags, "Mod tags");
-
-            });
->>>>>>> 7eb74a3a
-
                             ui.label("Display: ");
                             ui.checkbox(&mut self.show_version_combo, "Version select");
                             ui.checkbox(&mut self.show_copy_url, "Copy URL");
                             ui.checkbox(&mut self.show_mod_type_tags, "Mod tags");
-
                         });
 
                         self.ui_profile(ui, &profile);
